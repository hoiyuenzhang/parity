--- conflicted
+++ resolved
@@ -12,13 +12,9 @@
 bn = { git = "https://github.com/paritytech/bn" }
 byteorder = "1.0"
 common-types = { path = "types" }
-<<<<<<< HEAD
-crossbeam = "0.2.9"
+crossbeam = "0.3"
 env_logger = "0.4"
 ethabi = "4.0"
-=======
-crossbeam = "0.3"
->>>>>>> 99dbc682
 ethash = { path = "../ethash" }
 ethcore-bloom-journal = { path = "../util/bloom" }
 ethcore-bytes = { path = "../util/bytes" }
