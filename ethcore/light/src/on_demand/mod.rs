--- conflicted
+++ resolved
@@ -17,9 +17,6 @@
 //! On-demand chain requests over LES. This is a major building block for RPCs.
 //! The request service is implemented using Futures. Higher level request handlers
 //! will take the raw data received here and extract meaningful results from it.
-
-// TODO [ToDr] Suppressing deprecation warnings. Rob will fix the API anyway.
-#![allow(deprecated)]
 
 use std::collections::HashMap;
 use std::sync::Arc;
@@ -161,13 +158,8 @@
 		};
 
 		match cached {
-<<<<<<< HEAD
-			Some(hash) => sender.send(hash).expect("receiver alive here; qed"),
+			Some(hash) => sender.send(hash).expect(RECEIVER_IN_SCOPE),
 			None => self.dispatch(ctx, Pending::HeaderProof(req, ChtProofSender::Hash(sender))),
-=======
-			Some(hdr) => sender.send(hdr).expect(RECEIVER_IN_SCOPE),
-			None => self.dispatch_header_by_number(ctx, req, ChtProofSender::Header(sender)),
->>>>>>> 958a8f66
 		}
 		receiver
 	}
@@ -182,13 +174,8 @@
 		};
 
 		match cached {
-<<<<<<< HEAD
-			Some(score) => sender.send(score).expect("receiver alive here; qed"),
+			Some(score) => sender.send(score).expect(RECEIVER_IN_SCOPE),
 			None => self.dispatch(ctx, Pending::HeaderProof(req, ChtProofSender::ChainScore(sender))),
-=======
-			Some(score) => sender.send(score).expect(RECEIVER_IN_SCOPE),
-			None => self.dispatch_header_by_number(ctx, req, ChtProofSender::ChainScore(sender)),
->>>>>>> 958a8f66
 		}
 
 		receiver
@@ -208,13 +195,8 @@
 		};
 
 		match cached {
-<<<<<<< HEAD
-			(Some(hash), Some(score)) => sender.send((hash, score)).expect("receiver alive here; qed"),
+			(Some(hash), Some(score)) => sender.send((hash, score)).expect(RECEIVER_IN_SCOPE),
 			_ => self.dispatch(ctx, Pending::HeaderProof(req, ChtProofSender::Both(sender))),
-=======
-			(Some(hdr), Some(score)) => sender.send((hdr, score)).expect(RECEIVER_IN_SCOPE),
-			_ => self.dispatch_header_by_number(ctx, req, ChtProofSender::Both(sender)),
->>>>>>> 958a8f66
 		}
 
 		receiver
@@ -226,13 +208,8 @@
 	pub fn header_by_hash(&self, ctx: &BasicContext, req: request::HeaderByHash) -> Receiver<encoded::Header> {
 		let (sender, receiver) = oneshot::channel();
 		match self.cache.lock().block_header(&req.0) {
-<<<<<<< HEAD
-			Some(hdr) => sender.send(hdr).expect("receiver alive here; qed"),
+			Some(hdr) => sender.send(hdr).expect(RECEIVER_IN_SCOPE),
 			None => self.dispatch(ctx, Pending::HeaderByHash(req, sender)),
-=======
-			Some(hdr) => sender.send(hdr).expect(RECEIVER_IN_SCOPE),
-			None => self.dispatch_header_by_hash(ctx, req, sender),
->>>>>>> 958a8f66
 		}
 		receiver
 	}
@@ -250,11 +227,7 @@
 			stream.begin_list(0);
 			stream.begin_list(0);
 
-<<<<<<< HEAD
-			sender.send(encoded::Block::new(stream.out())).expect("receiver alive here; qed");
-=======
-			sender.send(encoded::Block::new(stream.out())).expect(RECEIVER_IN_SCOPE)
->>>>>>> 958a8f66
+			sender.send(encoded::Block::new(stream.out())).expect(RECEIVER_IN_SCOPE);
 		} else {
 			match self.cache.lock().block_body(&req.hash) {
 				Some(body) => {
@@ -262,7 +235,7 @@
 					stream.append_raw(&req.header.into_inner(), 1);
 					stream.append_raw(&body.into_inner(), 2);
 
-					sender.send(encoded::Block::new(stream.out())).expect("receiver alive here; qed");
+					sender.send(encoded::Block::new(stream.out())).expect(RECEIVER_IN_SCOPE);
 				}
 				None => self.dispatch(ctx, Pending::Block(req, sender)),
 			}
@@ -277,19 +250,11 @@
 
 		// fast path for empty receipts.
 		if req.0.receipts_root() == SHA3_NULL_RLP {
-<<<<<<< HEAD
-			sender.send(Vec::new()).expect("receiver alive here; qed");
-		} else {
-			match self.cache.lock().block_receipts(&req.0.hash()) {
-				Some(receipts) => sender.send(receipts).expect("receiver alive here; qed"),
-				None => self.dispatch(ctx, Pending::BlockReceipts(req, sender)),
-=======
-			sender.send(Vec::new()).expect(RECEIVER_IN_SCOPE)
+			sender.send(Vec::new()).expect(RECEIVER_IN_SCOPE);
 		} else {
 			match self.cache.lock().block_receipts(&req.0.hash()) {
 				Some(receipts) => sender.send(receipts).expect(RECEIVER_IN_SCOPE),
-				None => self.dispatch_block_receipts(ctx, req, sender),
->>>>>>> 958a8f66
+				None => self.dispatch(ctx, Pending::BlockReceipts(req, sender)),
 			}
 		}
 
@@ -310,11 +275,7 @@
 
 		// fast path for no code.
 		if req.code_hash == ::util::sha3::SHA3_EMPTY {
-<<<<<<< HEAD
-			sender.send(Vec::new()).expect("receiver alive here; qed")
-=======
 			sender.send(Vec::new()).expect(RECEIVER_IN_SCOPE)
->>>>>>> 958a8f66
 		} else {
 			self.dispatch(ctx, Pending::Code(req, sender));
 		}
