--- conflicted
+++ resolved
@@ -120,7 +120,6 @@
 	}
 }
 
-<<<<<<< HEAD
 /// Transaction import result.
 pub enum ImportResult {
 	/// Transaction has been imported to the current queue.
@@ -132,9 +131,8 @@
 	/// It means it won't be propagated until the gap is filled.
 	Future
 }
-=======
+
 type Listener = Box<Fn(&[H256]) + Send + Sync>;
->>>>>>> ee93be80
 
 /// Light transaction queue. See module docs for more details.
 #[derive(Default)]
@@ -172,11 +170,7 @@
 					future: BTreeMap::new(),
 				});
 
-<<<<<<< HEAD
-				ImportResult::Current
-=======
-				(transaction::ImportResult::Current, vec![hash])
->>>>>>> ee93be80
+				(ImportResult::Current, vec![hash])
 			}
 			Entry::Occupied(mut entry) => {
 				let acct_txs = entry.get_mut();
@@ -198,11 +192,7 @@
 						let old = ::std::mem::replace(&mut acct_txs.current[idx], tx_info);
 						self.by_hash.remove(&old.hash);
 
-<<<<<<< HEAD
-						ImportResult::Current
-=======
-						(transaction::ImportResult::Current, vec![hash])
->>>>>>> ee93be80
+						(ImportResult::Current, vec![hash])
 					}
 					Err(idx) => {
 						let cur_len = acct_txs.current.len();
@@ -224,21 +214,13 @@
 								acct_txs.future.insert(future_nonce, future);
 							}
 
-<<<<<<< HEAD
-							ImportResult::Current
-=======
-							(transaction::ImportResult::Current, vec![hash])
->>>>>>> ee93be80
+							(ImportResult::Current, vec![hash])
 						} else if idx == cur_len && acct_txs.current.last().map_or(false, |f| f.nonce + 1.into() != nonce) {
 							trace!(target: "txqueue", "Queued future transaction for {}, nonce={}", sender, nonce);
 							let future_nonce = nonce;
 							acct_txs.future.insert(future_nonce, tx_info);
 
-<<<<<<< HEAD
-							ImportResult::Future
-=======
-							(transaction::ImportResult::Future, vec![])
->>>>>>> ee93be80
+							(ImportResult::Future, vec![])
 						} else {
 							trace!(target: "txqueue", "Queued current transaction for {}, nonce={}", sender, nonce);
 
@@ -247,11 +229,7 @@
 							let mut promoted = acct_txs.adjust_future();
 							promoted.insert(0, hash);
 
-<<<<<<< HEAD
-							ImportResult::Current
-=======
-							(transaction::ImportResult::Current, promoted)
->>>>>>> ee93be80
+							(ImportResult::Current, promoted)
 						}
 					}
 				}
