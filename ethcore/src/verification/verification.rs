--- conflicted
+++ resolved
@@ -22,11 +22,8 @@
 //! 3. Final verification against the blockchain done before enactment.
 
 use std::collections::HashSet;
-<<<<<<< HEAD
 use hash::keccak;
-=======
 use heapsize::HeapSizeOf;
->>>>>>> e04d58f6
 use util::*;
 use engines::Engine;
 use error::{BlockError, Error};
