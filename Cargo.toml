--- conflicted
+++ resolved
@@ -15,15 +15,9 @@
 rand = "0.3.12"
 time = "0.1.34"
 tiny-keccak = "1.0"
-<<<<<<< HEAD
-rocksdb = "0.2.1"
-lazy_static = "0.1.0"
+rocksdb = "0.2"
+lazy_static = "0.1"
 eth-secp256k1 = { git = "https://github.com/arkpar/rust-secp256k1.git" }
-=======
-rocksdb = "0.2"
-lazy_static = "0.1.*"
-secp256k1 = "0.5.1"
->>>>>>> 8be769d9
 rust-crypto = "0.2.34"
 elastic-array = "0.4"
 heapsize = "0.2"
