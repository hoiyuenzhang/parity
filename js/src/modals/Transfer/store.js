--- conflicted
+++ resolved
@@ -116,10 +116,6 @@
     this.api = api;
 
     const { account, balance, gasLimit, senders, onClose, newError, sendersBalances } = props;
-<<<<<<< HEAD
-
-=======
->>>>>>> 2d6656fc
     this.account = account;
     this.balance = balance;
     this.gasLimit = gasLimit;
@@ -402,7 +398,6 @@
 
   @action recalculate = () => {
     const { account } = this;
-<<<<<<< HEAD
 
     if (!account || !this.balance) {
       return;
@@ -412,17 +407,6 @@
       ? this.sendersBalances[this.sender]
       : this.balance;
 
-=======
-
-    if (!account || !this.balance) {
-      return;
-    }
-
-    const balance = this.senders
-      ? this.sendersBalances[this.sender]
-      : this.balance;
-
->>>>>>> 2d6656fc
     if (!balance) {
       return;
     }
@@ -434,15 +418,10 @@
     const availableEth = new BigNumber(balance.tokens[0].value);
 
     const senderBalance = this.balance.tokens.find((b) => tag === b.token.tag);
-<<<<<<< HEAD
-    const available = new BigNumber(senderBalance.value);
-    const format = new BigNumber(senderBalance.token.format || 1);
-=======
     const format = new BigNumber(senderBalance.token.format || 1);
     const available = isWallet
       ? this.api.util.fromWei(new BigNumber(senderBalance.value))
       : (new BigNumber(senderBalance.value)).div(format);
->>>>>>> 2d6656fc
 
     let { value, valueError } = this;
     let totalEth = gasTotal;
