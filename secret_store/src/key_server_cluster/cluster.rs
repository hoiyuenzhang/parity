--- conflicted
+++ resolved
@@ -688,11 +688,7 @@
 
 	pub fn remove(&self, data: Arc<ClusterData>, node: &NodeId, is_inbound: bool) {
 		{
-<<<<<<< HEAD
-			let mut data = &mut *self.data.write();
-=======
-			let mut data = self.data.write();
->>>>>>> 97a3c6e4
+			let data = &mut *self.data.write();
 			if let Entry::Occupied(entry) = data.connections.entry(node.clone()) {
 				if entry.get().is_inbound() != is_inbound {
 					return;
