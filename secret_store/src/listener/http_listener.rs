// Copyright 2015-2017 Parity Technologies (UK) Ltd.
// This file is part of Parity.

// Parity is free software: you can redistribute it and/or modify
// it under the terms of the GNU General Public License as published by
// the Free Software Foundation, either version 3 of the License, or
// (at your option) any later version.

// Parity is distributed in the hope that it will be useful,
// but WITHOUT ANY WARRANTY; without even the implied warranty of
// MERCHANTABILITY or FITNESS FOR A PARTICULAR PURPOSE.  See the
// GNU General Public License for more details.

// You should have received a copy of the GNU General Public License
// along with Parity.  If not, see <http://www.gnu.org/licenses/>.

use std::collections::BTreeSet;
use std::io::Read;
use std::sync::Arc;
use hyper::header;
use hyper::uri::RequestUri;
use hyper::method::Method as HttpMethod;
use hyper::status::StatusCode as HttpStatusCode;
use hyper::server::{Server as HttpServer, Request as HttpRequest, Response as HttpResponse, Handler as HttpHandler,
	Listening as HttpListening};
use serde::Serialize;
use serde_json;
use url::percent_encoding::percent_decode;

use traits::KeyServer;
use serialization::{SerializableEncryptedDocumentKeyShadow, SerializableBytes, SerializablePublic};
use types::all::{Error, Public, MessageHash, NodeAddress, RequestSignature, ServerKeyId,
	EncryptedDocumentKey, EncryptedDocumentKeyShadow, NodeId};

/// Key server http-requests listener. Available requests:
/// To generate server key:							POST		/shadow/{server_key_id}/{signature}/{threshold}
/// To store pregenerated encrypted document key: 	POST		/shadow/{server_key_id}/{signature}/{common_point}/{encrypted_key} 
/// To generate server && document key:				POST		/{server_key_id}/{signature}/{threshold} 
/// To get document key:							GET			/{server_key_id}/{signature}
/// To get document key shadow:						GET			/shadow/{server_key_id}/{signature} 
/// To generate Schnorr signature with server key:	GET			/schnorr/{server_key_id}/{signature}/{message_hash}
/// To generate ECDSA signature with server key:	GET			/ecdsa/{server_key_id}/{signature}/{message_hash}
/// To change servers set:							POST		/admin/servers_set_change/{old_signature}/{new_signature} + BODY: json array of hex-encoded nodes ids

pub struct KeyServerHttpListener {
	http_server: HttpListening,
	_handler: Arc<KeyServerSharedHttpHandler>,
}

/// Parsed http request
#[derive(Debug, Clone, PartialEq)]
enum Request {
	/// Invalid request
	Invalid,
	/// Generate server key.
	GenerateServerKey(ServerKeyId, RequestSignature, usize),
	/// Store document key.
	StoreDocumentKey(ServerKeyId, RequestSignature, Public, Public),
	/// Generate encryption key.
	GenerateDocumentKey(ServerKeyId, RequestSignature, usize),
	/// Request encryption key of given document for given requestor.
	GetDocumentKey(ServerKeyId, RequestSignature),
	/// Request shadow of encryption key of given document for given requestor.
	GetDocumentKeyShadow(ServerKeyId, RequestSignature),
	/// Generate Schnorr signature for the message.
	SchnorrSignMessage(ServerKeyId, RequestSignature, MessageHash),
	/// Generate ECDSA signature for the message.
	EcdsaSignMessage(ServerKeyId, RequestSignature, MessageHash),
	/// Change servers set.
	ChangeServersSet(RequestSignature, RequestSignature, BTreeSet<NodeId>),
}

/// Cloneable http handler
struct KeyServerHttpHandler {
	handler: Arc<KeyServerSharedHttpHandler>,
}

/// Shared http handler
struct KeyServerSharedHttpHandler {
	key_server: Arc<KeyServer>,
}

impl KeyServerHttpListener {
	/// Start KeyServer http listener
	pub fn start(listener_address: NodeAddress, key_server: Arc<KeyServer>) -> Result<Self, Error> {
		let shared_handler = Arc::new(KeyServerSharedHttpHandler {
			key_server: key_server,
		});

		let listener_address = format!("{}:{}", listener_address.address, listener_address.port);
		let http_server = HttpServer::http(&listener_address)
			.and_then(|http_server| http_server.handle(KeyServerHttpHandler {
				handler: shared_handler.clone(),
			})).map_err(|err| Error::Hyper(format!("{}", err)))?;

		let listener = KeyServerHttpListener {
			http_server: http_server,
			_handler: shared_handler,
		};
		Ok(listener)
	}
}

impl Drop for KeyServerHttpListener {
	fn drop(&mut self) {
		// ignore error as we are dropping anyway
		let _ = self.http_server.close();
	}
}

impl HttpHandler for KeyServerHttpHandler {
	fn handle(&self, mut req: HttpRequest, mut res: HttpResponse) {
		if req.headers.has::<header::Origin>() {
			warn!(target: "secretstore", "Ignoring {}-request {} with Origin header", req.method, req.uri);
			*res.status_mut() = HttpStatusCode::NotFound;
			return;
		}

		let mut req_body = Default::default();
		if let Err(error) = req.read_to_string(&mut req_body) {
			warn!(target: "secretstore", "Error {} reading body of {}-request {}", error, req.method, req.uri);
			*res.status_mut() = HttpStatusCode::BadRequest;
			return;
		}

		let req_method = req.method.clone();
		let req_uri = req.uri.clone();
		match &req_uri {
			&RequestUri::AbsolutePath(ref path) => match parse_request(&req_method, &path, &req_body) {
				Request::GenerateServerKey(document, signature, threshold) => {
					return_server_public_key(req, res, self.handler.key_server.generate_key(&document, &signature.into(), threshold)
						.map_err(|err| {
							warn!(target: "secretstore", "GenerateServerKey request {} has failed with: {}", req_uri, err);
							err
						}));
				},
				Request::StoreDocumentKey(document, signature, common_point, encrypted_document_key) => {
					return_empty(req, res, self.handler.key_server.store_document_key(&document, &signature.into(), common_point, encrypted_document_key)
						.map_err(|err| {
							warn!(target: "secretstore", "StoreDocumentKey request {} has failed with: {}", req_uri, err);
							err
						}));
				},
				Request::GenerateDocumentKey(document, signature, threshold) => {
					return_document_key(req, res, self.handler.key_server.generate_document_key(&document, &signature.into(), threshold)
						.map_err(|err| {
							warn!(target: "secretstore", "GenerateDocumentKey request {} has failed with: {}", req_uri, err);
							err
						}));
				},
				Request::GetDocumentKey(document, signature) => {
					return_document_key(req, res, self.handler.key_server.restore_document_key(&document, &signature.into())
						.map_err(|err| {
							warn!(target: "secretstore", "GetDocumentKey request {} has failed with: {}", req_uri, err);
							err
						}));
				},
				Request::GetDocumentKeyShadow(document, signature) => {
					return_document_key_shadow(req, res, self.handler.key_server.restore_document_key_shadow(&document, &signature.into())
						.map_err(|err| {
							warn!(target: "secretstore", "GetDocumentKeyShadow request {} has failed with: {}", req_uri, err);
							err
						}));
				},
<<<<<<< HEAD
				Request::SignMessage(document, signature, message_hash) => {
					return_message_signature(req, res, self.handler.key_server.sign_message(&document, &signature.into(), message_hash)
=======
				Request::SchnorrSignMessage(document, signature, message_hash) => {
					return_message_signature(req, res, self.handler.key_server.sign_message_schnorr(&document, &signature, message_hash)
>>>>>>> 3911de89
						.map_err(|err| {
							warn!(target: "secretstore", "SchnorrSignMessage request {} has failed with: {}", req_uri, err);
							err
						}));
				},
				Request::EcdsaSignMessage(document, signature, message_hash) => {
					return_message_signature(req, res, self.handler.key_server.sign_message_ecdsa(&document, &signature, message_hash)
						.map_err(|err| {
							warn!(target: "secretstore", "EcdsaSignMessage request {} has failed with: {}", req_uri, err);
							err
						}));
				},
				Request::ChangeServersSet(old_set_signature, new_set_signature, new_servers_set) => {
					return_empty(req, res, self.handler.key_server.change_servers_set(old_set_signature, new_set_signature, new_servers_set)
						.map_err(|err| {
							warn!(target: "secretstore", "ChangeServersSet request {} has failed with: {}", req_uri, err);
							err
						}));
				},
				Request::Invalid => {
					warn!(target: "secretstore", "Ignoring invalid {}-request {}", req_method, req_uri);
					*res.status_mut() = HttpStatusCode::BadRequest;
				},
			},
			_ => {
				warn!(target: "secretstore", "Ignoring invalid {}-request {}", req_method, req_uri);
				*res.status_mut() = HttpStatusCode::NotFound;
			},
		};
	}
}

fn return_empty(req: HttpRequest, res: HttpResponse, empty: Result<(), Error>) {
	return_bytes::<i32>(req, res, empty.map(|_| None))
}

fn return_server_public_key(req: HttpRequest, res: HttpResponse, server_public: Result<Public, Error>) {
	return_bytes(req, res, server_public.map(|k| Some(SerializablePublic(k))))
}

fn return_message_signature(req: HttpRequest, res: HttpResponse, signature: Result<EncryptedDocumentKey, Error>) {
	return_bytes(req, res, signature.map(|s| Some(SerializableBytes(s))))
}

fn return_document_key(req: HttpRequest, res: HttpResponse, document_key: Result<EncryptedDocumentKey, Error>) {
	return_bytes(req, res, document_key.map(|k| Some(SerializableBytes(k))))
}

fn return_document_key_shadow(req: HttpRequest, res: HttpResponse, document_key_shadow: Result<EncryptedDocumentKeyShadow, Error>) {
	return_bytes(req, res, document_key_shadow.map(|k| Some(SerializableEncryptedDocumentKeyShadow {
		decrypted_secret: k.decrypted_secret.into(),
		common_point: k.common_point.expect("always filled when requesting document_key_shadow; qed").into(),
		decrypt_shadows: k.decrypt_shadows.expect("always filled when requesting document_key_shadow; qed").into_iter().map(Into::into).collect(),
	})))
}

fn return_bytes<T: Serialize>(req: HttpRequest, mut res: HttpResponse, result: Result<Option<T>, Error>) {
	match result {
		Ok(Some(result)) => match serde_json::to_vec(&result) {
			Ok(result) => {
				res.headers_mut().set(header::ContentType::json());
				if let Err(err) = res.send(&result) {
					// nothing to do, but to log an error
					warn!(target: "secretstore", "response to request {} has failed with: {}", req.uri, err);
				}
			},
			Err(err) => {
				warn!(target: "secretstore", "response to request {} has failed with: {}", req.uri, err);
			}
		},
		Ok(None) => *res.status_mut() = HttpStatusCode::Ok,
		Err(err) => return_error(res, err),
	}
}

fn return_error(mut res: HttpResponse, err: Error) {
	match err {
		Error::InsufficientRequesterData(_) => *res.status_mut() = HttpStatusCode::BadRequest,
		Error::AccessDenied => *res.status_mut() = HttpStatusCode::Forbidden,
		Error::DocumentNotFound => *res.status_mut() = HttpStatusCode::NotFound,
		Error::Hyper(_) => *res.status_mut() = HttpStatusCode::BadRequest,
		Error::Serde(_) => *res.status_mut() = HttpStatusCode::BadRequest,
		Error::Database(_) => *res.status_mut() = HttpStatusCode::InternalServerError,
		Error::Internal(_) => *res.status_mut() = HttpStatusCode::InternalServerError,
	}

	// return error text. ignore errors when returning error
	let error_text = format!("\"{}\"", err);
	if let Ok(error_text) = serde_json::to_vec(&error_text) {
		res.headers_mut().set(header::ContentType::json());
		let _ = res.send(&error_text);
	}
}

fn parse_request(method: &HttpMethod, uri_path: &str, body: &str) -> Request {
	let uri_path = match percent_decode(uri_path.as_bytes()).decode_utf8() {
		Ok(path) => path,
		Err(_) => return Request::Invalid,
	};

	let path: Vec<String> = uri_path.trim_left_matches('/').split('/').map(Into::into).collect();
	if path.len() == 0 {
		return Request::Invalid;
	}

	if path[0] == "admin" {
		return parse_admin_request(method, path, body);
	}

	let (prefix, args_offset) = if &path[0] == "shadow" || &path[0] == "schnorr" || &path[0] == "ecdsa"
		{ (&*path[0], 1) } else { ("", 0) };
	let args_count = path.len() - args_offset;
	if args_count < 2 || path[args_offset].is_empty() || path[args_offset + 1].is_empty() {
		return Request::Invalid;
	}

	let document = match path[args_offset].parse() {
		Ok(document) => document,
		_ => return Request::Invalid,
	};
	let signature = match path[args_offset + 1].parse() {
		Ok(signature) => signature,
		_ => return Request::Invalid,
	};

	let threshold = path.get(args_offset + 2).map(|v| v.parse());
	let message_hash = path.get(args_offset + 2).map(|v| v.parse());
	let common_point = path.get(args_offset + 2).map(|v| v.parse());
	let encrypted_key = path.get(args_offset + 3).map(|v| v.parse());
	match (prefix, args_count, method, threshold, message_hash, common_point, encrypted_key) {
		("shadow", 3, &HttpMethod::Post, Some(Ok(threshold)), _, _, _) =>
			Request::GenerateServerKey(document, signature, threshold),
		("shadow", 4, &HttpMethod::Post, _, _, Some(Ok(common_point)), Some(Ok(encrypted_key))) =>
			Request::StoreDocumentKey(document, signature, common_point, encrypted_key),
		("", 3, &HttpMethod::Post, Some(Ok(threshold)), _, _, _) =>
			Request::GenerateDocumentKey(document, signature, threshold),
		("", 2, &HttpMethod::Get, _, _, _, _) =>
			Request::GetDocumentKey(document, signature),
		("shadow", 2, &HttpMethod::Get, _, _, _, _) =>
			Request::GetDocumentKeyShadow(document, signature),
		("schnorr", 3, &HttpMethod::Get, _, Some(Ok(message_hash)), _, _) =>
			Request::SchnorrSignMessage(document, signature, message_hash),
		("ecdsa", 3, &HttpMethod::Get, _, Some(Ok(message_hash)), _, _) =>
			Request::EcdsaSignMessage(document, signature, message_hash),
		_ => Request::Invalid,
	}
}

fn parse_admin_request(method: &HttpMethod, path: Vec<String>, body: &str) -> Request {
	let args_count = path.len();
	if *method != HttpMethod::Post || args_count != 4 || path[1] != "servers_set_change" {
		return Request::Invalid;
	}

	let old_set_signature = match path[2].parse() {
		Ok(signature) => signature,
		_ => return Request::Invalid,
	};

	let new_set_signature = match path[3].parse() {
		Ok(signature) => signature,
		_ => return Request::Invalid,
	};

	let new_servers_set: BTreeSet<SerializablePublic> = match serde_json::from_str(body) {
		Ok(new_servers_set) => new_servers_set,
		_ => return Request::Invalid,
	};

	Request::ChangeServersSet(old_set_signature, new_set_signature,
		new_servers_set.into_iter().map(Into::into).collect())
}

#[cfg(test)]
mod tests {
	use std::sync::Arc;
	use hyper::method::Method as HttpMethod;
	use ethkey::Public;
	use key_server::tests::DummyKeyServer;
	use types::all::NodeAddress;
	use super::{parse_request, Request, KeyServerHttpListener};

	#[test]
	fn http_listener_successfully_drops() {
		let key_server = Arc::new(DummyKeyServer::default());
		let address = NodeAddress { address: "127.0.0.1".into(), port: 9000 };
		let listener = KeyServerHttpListener::start(address, key_server).unwrap();
		drop(listener);
	}
 
	#[test]
	fn parse_request_successful() {
		// POST		/shadow/{server_key_id}/{signature}/{threshold}						=> generate server key
		assert_eq!(parse_request(&HttpMethod::Post, "/shadow/0000000000000000000000000000000000000000000000000000000000000001/a199fb39e11eefb61c78a4074a53c0d4424600a3e74aad4fb9d93a26c30d067e1d4d29936de0c73f19827394a1dd049480a0d581aee7ae7546968da7d3d1c2fd01/2", Default::default()),
			Request::GenerateServerKey("0000000000000000000000000000000000000000000000000000000000000001".into(),
				"a199fb39e11eefb61c78a4074a53c0d4424600a3e74aad4fb9d93a26c30d067e1d4d29936de0c73f19827394a1dd049480a0d581aee7ae7546968da7d3d1c2fd01".parse().unwrap(),
				2));
		// POST		/shadow/{server_key_id}/{signature}/{common_point}/{encrypted_key}	=> store encrypted document key
		assert_eq!(parse_request(&HttpMethod::Post, "/shadow/0000000000000000000000000000000000000000000000000000000000000001/a199fb39e11eefb61c78a4074a53c0d4424600a3e74aad4fb9d93a26c30d067e1d4d29936de0c73f19827394a1dd049480a0d581aee7ae7546968da7d3d1c2fd01/b486d3840218837b035c66196ecb15e6b067ca20101e11bd5e626288ab6806ecc70b8307012626bd512bad1559112d11d21025cef48cc7a1d2f3976da08f36c8/1395568277679f7f583ab7c0992da35f26cde57149ee70e524e49bdae62db3e18eb96122501e7cbb798b784395d7bb5a499edead0706638ad056d886e56cf8fb", Default::default()),
			Request::StoreDocumentKey("0000000000000000000000000000000000000000000000000000000000000001".into(),
				"a199fb39e11eefb61c78a4074a53c0d4424600a3e74aad4fb9d93a26c30d067e1d4d29936de0c73f19827394a1dd049480a0d581aee7ae7546968da7d3d1c2fd01".parse().unwrap(),
				"b486d3840218837b035c66196ecb15e6b067ca20101e11bd5e626288ab6806ecc70b8307012626bd512bad1559112d11d21025cef48cc7a1d2f3976da08f36c8".parse().unwrap(),
				"1395568277679f7f583ab7c0992da35f26cde57149ee70e524e49bdae62db3e18eb96122501e7cbb798b784395d7bb5a499edead0706638ad056d886e56cf8fb".parse().unwrap()));
		// POST		/{server_key_id}/{signature}/{threshold}							=> generate server && document key
		assert_eq!(parse_request(&HttpMethod::Post, "/0000000000000000000000000000000000000000000000000000000000000001/a199fb39e11eefb61c78a4074a53c0d4424600a3e74aad4fb9d93a26c30d067e1d4d29936de0c73f19827394a1dd049480a0d581aee7ae7546968da7d3d1c2fd01/2", Default::default()),
			Request::GenerateDocumentKey("0000000000000000000000000000000000000000000000000000000000000001".into(),
				"a199fb39e11eefb61c78a4074a53c0d4424600a3e74aad4fb9d93a26c30d067e1d4d29936de0c73f19827394a1dd049480a0d581aee7ae7546968da7d3d1c2fd01".parse().unwrap(),
				2));
		// GET		/{server_key_id}/{signature}										=> get document key
		assert_eq!(parse_request(&HttpMethod::Get, "/0000000000000000000000000000000000000000000000000000000000000001/a199fb39e11eefb61c78a4074a53c0d4424600a3e74aad4fb9d93a26c30d067e1d4d29936de0c73f19827394a1dd049480a0d581aee7ae7546968da7d3d1c2fd01", Default::default()),
			Request::GetDocumentKey("0000000000000000000000000000000000000000000000000000000000000001".into(),
				"a199fb39e11eefb61c78a4074a53c0d4424600a3e74aad4fb9d93a26c30d067e1d4d29936de0c73f19827394a1dd049480a0d581aee7ae7546968da7d3d1c2fd01".parse().unwrap()));
		assert_eq!(parse_request(&HttpMethod::Get, "/%30000000000000000000000000000000000000000000000000000000000000001/a199fb39e11eefb61c78a4074a53c0d4424600a3e74aad4fb9d93a26c30d067e1d4d29936de0c73f19827394a1dd049480a0d581aee7ae7546968da7d3d1c2fd01", Default::default()),
			Request::GetDocumentKey("0000000000000000000000000000000000000000000000000000000000000001".into(),
				"a199fb39e11eefb61c78a4074a53c0d4424600a3e74aad4fb9d93a26c30d067e1d4d29936de0c73f19827394a1dd049480a0d581aee7ae7546968da7d3d1c2fd01".parse().unwrap()));
		// GET		/shadow/{server_key_id}/{signature}									=> get document key shadow
		assert_eq!(parse_request(&HttpMethod::Get, "/shadow/0000000000000000000000000000000000000000000000000000000000000001/a199fb39e11eefb61c78a4074a53c0d4424600a3e74aad4fb9d93a26c30d067e1d4d29936de0c73f19827394a1dd049480a0d581aee7ae7546968da7d3d1c2fd01", Default::default()),
			Request::GetDocumentKeyShadow("0000000000000000000000000000000000000000000000000000000000000001".into(),
				"a199fb39e11eefb61c78a4074a53c0d4424600a3e74aad4fb9d93a26c30d067e1d4d29936de0c73f19827394a1dd049480a0d581aee7ae7546968da7d3d1c2fd01".parse().unwrap()));
		// GET		/schnorr/{server_key_id}/{signature}/{message_hash}					=> schnorr-sign message with server key
		assert_eq!(parse_request(&HttpMethod::Get, "/schnorr/0000000000000000000000000000000000000000000000000000000000000001/a199fb39e11eefb61c78a4074a53c0d4424600a3e74aad4fb9d93a26c30d067e1d4d29936de0c73f19827394a1dd049480a0d581aee7ae7546968da7d3d1c2fd01/281b6bf43cb86d0dc7b98e1b7def4a80f3ce16d28d2308f934f116767306f06c", Default::default()),
			Request::SchnorrSignMessage("0000000000000000000000000000000000000000000000000000000000000001".into(),
				"a199fb39e11eefb61c78a4074a53c0d4424600a3e74aad4fb9d93a26c30d067e1d4d29936de0c73f19827394a1dd049480a0d581aee7ae7546968da7d3d1c2fd01".parse().unwrap(),
				"281b6bf43cb86d0dc7b98e1b7def4a80f3ce16d28d2308f934f116767306f06c".parse().unwrap()));
		// GET		/ecdsa/{server_key_id}/{signature}/{message_hash}					=> ecdsa-sign message with server key
		assert_eq!(parse_request(&HttpMethod::Get, "/ecdsa/0000000000000000000000000000000000000000000000000000000000000001/a199fb39e11eefb61c78a4074a53c0d4424600a3e74aad4fb9d93a26c30d067e1d4d29936de0c73f19827394a1dd049480a0d581aee7ae7546968da7d3d1c2fd01/281b6bf43cb86d0dc7b98e1b7def4a80f3ce16d28d2308f934f116767306f06c", Default::default()),
			Request::EcdsaSignMessage("0000000000000000000000000000000000000000000000000000000000000001".into(),
				"a199fb39e11eefb61c78a4074a53c0d4424600a3e74aad4fb9d93a26c30d067e1d4d29936de0c73f19827394a1dd049480a0d581aee7ae7546968da7d3d1c2fd01".parse().unwrap(),
				"281b6bf43cb86d0dc7b98e1b7def4a80f3ce16d28d2308f934f116767306f06c".parse().unwrap()));
		// POST		/admin/servers_set_change/{old_set_signature}/{new_set_signature} + body
		let node1: Public = "843645726384530ffb0c52f175278143b5a93959af7864460f5a4fec9afd1450cfb8aef63dec90657f43f55b13e0a73c7524d4e9a13c051b4e5f1e53f39ecd91".parse().unwrap();
		let node2: Public = "07230e34ebfe41337d3ed53b186b3861751f2401ee74b988bba55694e2a6f60c757677e194be2e53c3523cc8548694e636e6acb35c4e8fdc5e29d28679b9b2f3".parse().unwrap();
		let nodes = vec![node1, node2].into_iter().collect();
		assert_eq!(parse_request(&HttpMethod::Post, "/admin/servers_set_change/a199fb39e11eefb61c78a4074a53c0d4424600a3e74aad4fb9d93a26c30d067e1d4d29936de0c73f19827394a1dd049480a0d581aee7ae7546968da7d3d1c2fd01/b199fb39e11eefb61c78a4074a53c0d4424600a3e74aad4fb9d93a26c30d067e1d4d29936de0c73f19827394a1dd049480a0d581aee7ae7546968da7d3d1c2fd01",
			&r#"["0x843645726384530ffb0c52f175278143b5a93959af7864460f5a4fec9afd1450cfb8aef63dec90657f43f55b13e0a73c7524d4e9a13c051b4e5f1e53f39ecd91",
				"0x07230e34ebfe41337d3ed53b186b3861751f2401ee74b988bba55694e2a6f60c757677e194be2e53c3523cc8548694e636e6acb35c4e8fdc5e29d28679b9b2f3"]"#),
			Request::ChangeServersSet(
				"a199fb39e11eefb61c78a4074a53c0d4424600a3e74aad4fb9d93a26c30d067e1d4d29936de0c73f19827394a1dd049480a0d581aee7ae7546968da7d3d1c2fd01".parse().unwrap(),
				"b199fb39e11eefb61c78a4074a53c0d4424600a3e74aad4fb9d93a26c30d067e1d4d29936de0c73f19827394a1dd049480a0d581aee7ae7546968da7d3d1c2fd01".parse().unwrap(),
				nodes,
			));
	}

	#[test]
	fn parse_request_failed() {
		assert_eq!(parse_request(&HttpMethod::Get, "", Default::default()), Request::Invalid);
		assert_eq!(parse_request(&HttpMethod::Get, "/shadow", Default::default()), Request::Invalid);
		assert_eq!(parse_request(&HttpMethod::Get, "///2", Default::default()), Request::Invalid);
		assert_eq!(parse_request(&HttpMethod::Get, "/shadow///2", Default::default()), Request::Invalid);
		assert_eq!(parse_request(&HttpMethod::Get, "/0000000000000000000000000000000000000000000000000000000000000001", Default::default()), Request::Invalid);
		assert_eq!(parse_request(&HttpMethod::Get, "/0000000000000000000000000000000000000000000000000000000000000001/", Default::default()), Request::Invalid);
		assert_eq!(parse_request(&HttpMethod::Get, "/a/b", Default::default()), Request::Invalid);
		assert_eq!(parse_request(&HttpMethod::Get, "/schnorr/0000000000000000000000000000000000000000000000000000000000000001/a199fb39e11eefb61c78a4074a53c0d4424600a3e74aad4fb9d93a26c30d067e1d4d29936de0c73f19827394a1dd049480a0d581aee7ae7546968da7d3d1c2fd01/0000000000000000000000000000000000000000000000000000000000000002/0000000000000000000000000000000000000000000000000000000000000002", Default::default()), Request::Invalid);
		assert_eq!(parse_request(&HttpMethod::Get, "/ecdsa/0000000000000000000000000000000000000000000000000000000000000001/a199fb39e11eefb61c78a4074a53c0d4424600a3e74aad4fb9d93a26c30d067e1d4d29936de0c73f19827394a1dd049480a0d581aee7ae7546968da7d3d1c2fd01/0000000000000000000000000000000000000000000000000000000000000002/0000000000000000000000000000000000000000000000000000000000000002", Default::default()), Request::Invalid);
		assert_eq!(parse_request(&HttpMethod::Post, "/admin/servers_set_change/xxx/yyy",
			&r#"["0x843645726384530ffb0c52f175278143b5a93959af7864460f5a4fec9afd1450cfb8aef63dec90657f43f55b13e0a73c7524d4e9a13c051b4e5f1e53f39ecd91",
				"0x07230e34ebfe41337d3ed53b186b3861751f2401ee74b988bba55694e2a6f60c757677e194be2e53c3523cc8548694e636e6acb35c4e8fdc5e29d28679b9b2f3"]"#),
			Request::Invalid);
		assert_eq!(parse_request(&HttpMethod::Post, "/admin/servers_set_change/a199fb39e11eefb61c78a4074a53c0d4424600a3e74aad4fb9d93a26c30d067e1d4d29936de0c73f19827394a1dd049480a0d581aee7ae7546968da7d3d1c2fd01/a199fb39e11eefb61c78a4074a53c0d4424600a3e74aad4fb9d93a26c30d067e1d4d29936de0c73f19827394a1dd049480a0d581aee7ae7546968da7d3d1c2fd01", ""),
			Request::Invalid);
	}
}<|MERGE_RESOLUTION|>--- conflicted
+++ resolved
@@ -162,20 +162,15 @@
 							err
 						}));
 				},
-<<<<<<< HEAD
-				Request::SignMessage(document, signature, message_hash) => {
-					return_message_signature(req, res, self.handler.key_server.sign_message(&document, &signature.into(), message_hash)
-=======
 				Request::SchnorrSignMessage(document, signature, message_hash) => {
-					return_message_signature(req, res, self.handler.key_server.sign_message_schnorr(&document, &signature, message_hash)
->>>>>>> 3911de89
+					return_message_signature(req, res, self.handler.key_server.sign_message_schnorr(&document, &signature.into(), message_hash)
 						.map_err(|err| {
 							warn!(target: "secretstore", "SchnorrSignMessage request {} has failed with: {}", req_uri, err);
 							err
 						}));
 				},
 				Request::EcdsaSignMessage(document, signature, message_hash) => {
-					return_message_signature(req, res, self.handler.key_server.sign_message_ecdsa(&document, &signature, message_hash)
+					return_message_signature(req, res, self.handler.key_server.sign_message_ecdsa(&document, &signature.into(), message_hash)
 						.map_err(|err| {
 							warn!(target: "secretstore", "EcdsaSignMessage request {} has failed with: {}", req_uri, err);
 							err
