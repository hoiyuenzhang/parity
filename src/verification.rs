/// Block and transaction verification functions
///
/// Block verification is done in 3 steps
/// 1. Quick verification upon adding to the block queue
/// 2. Signatures verification done in the queue.
/// 3. Final verification against the blockchain done before enactment.

use common::*;
use engine::Engine;
use blockchain::*;

/// Preprocessed block data gathered in `verify_block_unordered` call
pub struct PreVerifiedBlock {
	/// Populated block header
	pub header: Header,
	/// Populated block transactions
	pub transactions: Vec<Transaction>,
	/// Block bytes
	pub bytes: Bytes,
}

/// Phase 1 quick block verification. Only does checks that are cheap. Operates on a single block
pub fn verify_block_basic(header: &Header, bytes: &[u8], engine: &Engine) -> Result<(), Error> {
	try!(verify_header(&header, engine));
	try!(verify_block_integrity(bytes, &header.transactions_root, &header.uncles_hash));
	try!(engine.verify_block_basic(&header, Some(bytes)));
	for u in Rlp::new(bytes).at(2).iter().map(|rlp| rlp.as_val::<Header>()) {
		try!(verify_header(&u, engine));
		try!(engine.verify_block_basic(&u, None));
	}
	// Verify transactions.
	// TODO: either use transaction views or cache the decoded transactions.
	let v = BlockView::new(bytes);
	for t in v.transactions() {
		try!(engine.verify_transaction_basic(&t, &header));
	}
	Ok(())
}

/// Phase 2 verification. Perform costly checks such as transaction signatures and block nonce for ethash.
/// Still operates on a individual block
/// Returns a PreVerifiedBlock structure populated with transactions
pub fn verify_block_unordered(header: Header, bytes: Bytes, engine: &Engine) -> Result<PreVerifiedBlock, Error> {
	try!(engine.verify_block_unordered(&header, Some(&bytes)));
	for u in Rlp::new(&bytes).at(2).iter().map(|rlp| rlp.as_val::<Header>()) {
		try!(engine.verify_block_unordered(&u, None));
	}
	// Verify transactions. 
	let mut transactions = Vec::new();
	{
		let v = BlockView::new(&bytes);
		for t in v.transactions() {
			try!(engine.verify_transaction(&t, &header));
			transactions.push(t);
		}
	}
	Ok(PreVerifiedBlock {
		header: header,
		transactions: transactions,
		bytes: bytes,
	})
}

/// Phase 3 verification. Check block information against parent and uncles.
pub fn verify_block_family<BC>(header: &Header, bytes: &[u8], engine: &Engine, bc: &BC) -> Result<(), Error> where BC: BlockProvider {
	// TODO: verify timestamp
	let parent = try!(bc.block_header(&header.parent_hash).ok_or_else(|| Error::from(BlockError::UnknownParent(header.parent_hash.clone()))));
	try!(verify_parent(&header, &parent));
	try!(engine.verify_block_family(&header, &parent, Some(bytes)));

	let num_uncles = Rlp::new(bytes).at(2).item_count();
	if num_uncles != 0 {
		if num_uncles > engine.maximum_uncle_count() {
			return Err(From::from(BlockError::TooManyUncles(OutOfBounds { min: None, max: Some(engine.maximum_uncle_count()), found: num_uncles })));
		}

		let mut excluded = HashSet::new();
		excluded.insert(header.hash());
		let mut hash = header.parent_hash.clone();
		excluded.insert(hash.clone());
		for _ in 0..6 {
			match bc.block_details(&hash) {
				Some(details) => {
					excluded.insert(details.parent.clone());
					let b = bc.block(&hash).unwrap();
					excluded.extend(BlockView::new(&b).uncle_hashes());
					hash = details.parent;
				}
				None => break
			}
		}

		for uncle in Rlp::new(bytes).at(2).iter().map(|rlp| rlp.as_val::<Header>()) {
			if excluded.contains(&uncle.hash()) {
				return Err(From::from(BlockError::UncleInChain(uncle.hash())))
			}

			// m_currentBlock.number() - uncle.number()		m_cB.n - uP.n()
			// 1											2
			// 2
			// 3
			// 4
			// 5
			// 6											7
			//												(8 Invalid)

			let depth = if header.number > uncle.number { header.number - uncle.number } else { 0 };
			if depth > 6 {
				return Err(From::from(BlockError::UncleTooOld(OutOfBounds { min: Some(header.number - depth), max: Some(header.number - 1), found: uncle.number })));
			}
			else if depth < 1 {
				return Err(From::from(BlockError::UncleIsBrother(OutOfBounds { min: Some(header.number - depth), max: Some(header.number - 1), found: uncle.number })));
			}

			// cB
			// cB.p^1	    1 depth, valid uncle
			// cB.p^2	---/  2
			// cB.p^3	-----/  3
			// cB.p^4	-------/  4
			// cB.p^5	---------/  5
			// cB.p^6	-----------/  6
			// cB.p^7	-------------/
			// cB.p^8
			let mut expected_uncle_parent = header.parent_hash.clone();
			let uncle_parent = try!(bc.block_header(&uncle.parent_hash).ok_or_else(|| Error::from(BlockError::UnknownUncleParent(uncle.parent_hash.clone()))));
			for _ in 0..depth {
				match bc.block_details(&expected_uncle_parent) {
					Some(details) => { 
						expected_uncle_parent = details.parent;
					},
					None => break
				}
			}
			if expected_uncle_parent != uncle_parent.hash() {
				return Err(From::from(BlockError::UncleParentNotInChain(uncle_parent.hash())));
			}

			try!(verify_parent(&uncle, &uncle_parent));
			try!(engine.verify_block_family(&uncle, &uncle_parent, Some(bytes)));
		}
	}
	Ok(())
}

/// Phase 4 verification. Check block information against transaction enactment results,
pub fn verify_block_final(expected: &Header, got: &Header) -> Result<(), Error> {
	if expected.gas_used != got.gas_used {
		return Err(From::from(BlockError::InvalidGasUsed(Mismatch { expected: expected.gas_used, found: got.gas_used })))
	}
	if expected.receipts_root != got.receipts_root {
		return Err(From::from(BlockError::InvalidReceiptsStateRoot(Mismatch { expected: expected.receipts_root.clone(), found: got.receipts_root.clone() })))
	}
	if expected.state_root != got.state_root {
		return Err(From::from(BlockError::InvalidStateRoot(Mismatch { expected: expected.state_root.clone(), found: got.state_root.clone() })))
	}
	if expected.log_bloom != got.log_bloom {
		return Err(From::from(BlockError::InvalidLogBloom(Mismatch { expected: expected.log_bloom.clone(), found: got.log_bloom.clone() })))
	}
	Ok(())
}

/// Check basic header parameters.
fn verify_header(header: &Header, engine: &Engine) -> Result<(), Error> {
	if header.number >= From::from(BlockNumber::max_value()) {
		return Err(From::from(BlockError::RidiculousNumber(OutOfBounds { max: Some(From::from(BlockNumber::max_value())), min: None, found: header.number })))
	}
	if header.gas_used > header.gas_limit {
		return Err(From::from(BlockError::TooMuchGasUsed(OutOfBounds { max: Some(header.gas_limit), min: None, found: header.gas_used })));
	}
	let min_gas_limit = decode(engine.spec().engine_params.get("minGasLimit").unwrap());
	if header.gas_limit < min_gas_limit {
		return Err(From::from(BlockError::InvalidGasLimit(OutOfBounds { min: Some(min_gas_limit), max: None, found: header.gas_limit })));
	}
	let maximum_extra_data_size = engine.maximum_extra_data_size();
	if header.number != 0 && header.extra_data.len() > maximum_extra_data_size {
		return Err(From::from(BlockError::ExtraDataOutOfBounds(OutOfBounds { min: None, max: Some(maximum_extra_data_size), found: header.extra_data.len() })));
	}
	Ok(())
}

/// Check header parameters agains parent header.
fn verify_parent(header: &Header, parent: &Header) -> Result<(), Error> {
	if !header.parent_hash.is_zero() && parent.hash() != header.parent_hash {
		return Err(From::from(BlockError::InvalidParentHash(Mismatch { expected: parent.hash(), found: header.parent_hash.clone() })))
	}
	if header.timestamp <= parent.timestamp {
		return Err(From::from(BlockError::InvalidTimestamp(OutOfBounds { max: None, min: Some(parent.timestamp + 1), found: header.timestamp })))
	}
	if header.number != parent.number + 1 {
		return Err(From::from(BlockError::InvalidNumber(Mismatch { expected: parent.number + 1, found: header.number })));
	}
	Ok(())
}

/// Verify block data against header: transactions root and uncles hash.
fn verify_block_integrity(block: &[u8], transactions_root: &H256, uncles_hash: &H256) -> Result<(), Error> {
	let block = Rlp::new(block);
	let tx = block.at(1);
	let expected_root = &ordered_trie_root(tx.iter().map(|r| r.as_raw().to_vec()).collect()); //TODO: get rid of vectors here
	if expected_root != transactions_root {
		return Err(From::from(BlockError::InvalidTransactionsRoot(Mismatch { expected: expected_root.clone(), found: transactions_root.clone() })))
	}
	let expected_uncles = &block.at(2).as_raw().sha3();
	if expected_uncles != uncles_hash {
		return Err(From::from(BlockError::InvalidUnclesHash(Mismatch { expected: expected_uncles.clone(), found: uncles_hash.clone() })))
	}
	Ok(())
}

#[cfg(test)]
mod tests {
	use util::*;
	use header::*;
	use verification::*;
	use extras::*;
	use error::*;
	use error::BlockError::*;
	use views::*;
	use blockchain::*;
	use engine::*;
	use spec::*;
	use transaction::*;
	use basic_types::*;
<<<<<<< HEAD

	fn create_test_block(header: &Header) -> Bytes {
		let mut rlp = RlpStream::new_list(3);
		rlp.append(header);
		rlp.append_raw(&rlp::EMPTY_LIST_RLP, 1);
		rlp.append_raw(&rlp::EMPTY_LIST_RLP, 1);
		rlp.out()
	}

	fn create_test_block_with_data(header: &Header, transactions: &[&Transaction], uncles: &[Header]) -> Bytes {
		let mut rlp = RlpStream::new_list(3);
		rlp.append(header);
		rlp.begin_list(transactions.len());
		for t in transactions {
			rlp.append_raw(&t.rlp_bytes_opt(Seal::With), 1);
		}
		rlp.append(&uncles);
		rlp.out().to_vec()
	}
=======
	use tests::helpers::*;
>>>>>>> 1ac80a94

	fn check_ok(result: Result<(), Error>) {
		result.unwrap_or_else(|e| panic!("Block verification failed: {:?}", e));
	}

	fn check_fail(result: Result<(), Error>, e: BlockError) {
		match result {
			Err(Error::Block(ref error)) if *error == e => (),
			Err(other) => panic!("Block verification failed.\nExpected: {:?}\nGot: {:?}", e, other),
			Ok(_) => panic!("Block verification failed.\nExpected: {:?}\nGot: Ok", e),
		}
	}

	struct TestBlockChain {
		blocks: HashMap<H256, Bytes>,
		numbers: HashMap<BlockNumber, H256>,
	}

	impl TestBlockChain {
		pub fn new() -> TestBlockChain {
			TestBlockChain {
				blocks: HashMap::new(),
				numbers: HashMap::new(),
			}
		}

		pub fn insert(&mut self, bytes: Bytes) {
			let number = BlockView::new(&bytes).header_view().number();
			let hash = BlockView::new(&bytes).header_view().sha3();
			self.blocks.insert(hash.clone(), bytes);
			self.numbers.insert(number, hash.clone());
		}
	}

	impl BlockProvider for TestBlockChain {
		fn is_known(&self, hash: &H256) -> bool {
			self.blocks.contains_key(hash)
		}

		/// Get raw block data
		fn block(&self, hash: &H256) -> Option<Bytes> {
			self.blocks.get(hash).cloned()
		}

		/// Get the familial details concerning a block.
		fn block_details(&self, hash: &H256) -> Option<BlockDetails> {
			self.blocks.get(hash).map(|bytes| {
				let header = BlockView::new(bytes).header();
				BlockDetails {
					number: header.number,
					total_difficulty: header.difficulty,
					parent: header.parent_hash,
					children: Vec::new(),
				}
			})
		}

		/// Get the hash of given block's number.
		fn block_hash(&self, index: BlockNumber) -> Option<H256> {
			self.numbers.get(&index).cloned()
		}
	}

	fn basic_test(bytes: &[u8], engine: &Engine) -> Result<(), Error> {
		let header = BlockView::new(bytes).header();
		verify_block_basic(&header, bytes, engine)
	}

	fn family_test<BC>(bytes: &[u8], engine: &Engine, bc: &BC) -> Result<(), Error> where BC: BlockProvider {
		let header = BlockView::new(bytes).header();
		verify_block_family(&header, bytes, engine, bc)
	}

	#[test]
	fn test_verify_block() {
		// Test against morden
		let mut good = Header::new();
		let spec = Spec::new_test();
		let engine = spec.to_engine().unwrap();

		let min_gas_limit = decode(engine.spec().engine_params.get("minGasLimit").unwrap());
		let min_difficulty = decode(engine.spec().engine_params.get("minimumDifficulty").unwrap());
		good.gas_limit = min_gas_limit;
		good.difficulty = min_difficulty;
		good.timestamp = 40;
		good.number = 10;

		let tr1 = Transaction::new_create(x!(0), Bytes::new(), x!(30000), x!(40000), x!(1));
		let tr2 = Transaction::new_create(x!(0), Bytes::new(), x!(30000), x!(40000), x!(2));
		let good_transactions = [ &tr1, &tr2 ];

		let diff_inc = U256::from(0x40);

		let mut parent6 = good.clone();
		parent6.number = 6;
		let mut parent7 = good.clone();
		parent7.number = 7;
		parent7.parent_hash = parent6.hash();
		parent7.difficulty = parent6.difficulty + diff_inc;
		parent7.timestamp = parent6.timestamp + 10;
		let mut parent8 = good.clone();
		parent8.number = 8;
		parent8.parent_hash = parent7.hash();
		parent8.difficulty = parent7.difficulty + diff_inc;
		parent8.timestamp = parent7.timestamp + 10;

		let mut good_uncle1 = good.clone();
		good_uncle1.number = 9;
		good_uncle1.parent_hash = parent8.hash();
		good_uncle1.difficulty = parent8.difficulty + diff_inc;
		good_uncle1.timestamp = parent8.timestamp + 10;
		good_uncle1.extra_data.push(1u8);

		let mut good_uncle2 = good.clone();
		good_uncle2.number = 8;
		good_uncle2.parent_hash = parent7.hash();
		good_uncle2.difficulty = parent7.difficulty + diff_inc;
		good_uncle2.timestamp = parent7.timestamp + 10;
		good_uncle2.extra_data.push(2u8);

		let good_uncles = vec![ good_uncle1.clone(), good_uncle2.clone() ];
		let mut uncles_rlp = RlpStream::new();
		uncles_rlp.append(&good_uncles);
		let good_uncles_hash = uncles_rlp.as_raw().sha3();
		let good_transactions_root = ordered_trie_root(good_transactions.iter().map(|t| t.rlp_bytes_opt(Seal::With)).collect());

		let mut parent = good.clone();
		parent.number = 9;
		parent.timestamp = parent8.timestamp + 10;
		parent.parent_hash = parent8.hash();
		parent.difficulty = parent8.difficulty + diff_inc;

		good.parent_hash = parent.hash();
		good.difficulty = parent.difficulty + diff_inc;
		good.timestamp = parent.timestamp + 10;

		let mut bc = TestBlockChain::new();
		bc.insert(create_test_block(&good));
		bc.insert(create_test_block(&parent));
		bc.insert(create_test_block(&parent6));
		bc.insert(create_test_block(&parent7));
		bc.insert(create_test_block(&parent8));

		check_ok(basic_test(&create_test_block(&good), engine.deref()));

		let mut header = good.clone();
		header.transactions_root = good_transactions_root.clone();
		header.uncles_hash = good_uncles_hash.clone();
		check_ok(basic_test(&create_test_block_with_data(&header, &good_transactions, &good_uncles), engine.deref()));

		header.gas_limit = min_gas_limit - From::from(1);
		check_fail(basic_test(&create_test_block(&header), engine.deref()),
			InvalidGasLimit(OutOfBounds { min: Some(min_gas_limit), max: None, found: header.gas_limit }));

		header = good.clone();
		header.number = BlockNumber::max_value();
		check_fail(basic_test(&create_test_block(&header), engine.deref()),
			RidiculousNumber(OutOfBounds { max: Some(BlockNumber::max_value()), min: None, found: header.number }));

		header = good.clone();
		header.gas_used = header.gas_limit + From::from(1);
		check_fail(basic_test(&create_test_block(&header), engine.deref()),
			TooMuchGasUsed(OutOfBounds { max: Some(header.gas_limit), min: None, found: header.gas_used }));

		header = good.clone();
		header.extra_data.resize(engine.maximum_extra_data_size() + 1, 0u8);
		check_fail(basic_test(&create_test_block(&header), engine.deref()),
			ExtraDataOutOfBounds(OutOfBounds { max: Some(engine.maximum_extra_data_size()), min: None, found: header.extra_data.len() }));

		header = good.clone();
		header.extra_data.resize(engine.maximum_extra_data_size() + 1, 0u8);
		check_fail(basic_test(&create_test_block(&header), engine.deref()),
			ExtraDataOutOfBounds(OutOfBounds { max: Some(engine.maximum_extra_data_size()), min: None, found: header.extra_data.len() }));

		header = good.clone();
		header.uncles_hash = good_uncles_hash.clone();
		check_fail(basic_test(&create_test_block_with_data(&header, &good_transactions, &good_uncles), engine.deref()),
			InvalidTransactionsRoot(Mismatch { expected: good_transactions_root.clone(), found: header.transactions_root }));

		header = good.clone();
		header.transactions_root = good_transactions_root.clone();
		check_fail(basic_test(&create_test_block_with_data(&header, &good_transactions, &good_uncles), engine.deref()),
			InvalidUnclesHash(Mismatch { expected: good_uncles_hash.clone(), found: header.uncles_hash }));

		check_ok(family_test(&create_test_block(&good), engine.deref(), &bc));
		check_ok(family_test(&create_test_block_with_data(&good, &good_transactions, &good_uncles), engine.deref(), &bc));

		header = good.clone();
		header.parent_hash = H256::random();
		check_fail(family_test(&create_test_block_with_data(&header, &good_transactions, &good_uncles), engine.deref(), &bc),
			UnknownParent(header.parent_hash));

		header = good.clone();
		header.timestamp = 10;
		check_fail(family_test(&create_test_block_with_data(&header, &good_transactions, &good_uncles), engine.deref(), &bc),
			InvalidTimestamp(OutOfBounds { max: None, min: Some(parent.timestamp + 1), found: header.timestamp }));

		header = good.clone();
		header.number = 9;
		check_fail(family_test(&create_test_block_with_data(&header, &good_transactions, &good_uncles), engine.deref(), &bc),
			InvalidNumber(Mismatch { expected: parent.number + 1, found: header.number }));
		
		header = good.clone();
		let mut bad_uncles = good_uncles.clone();
		bad_uncles.push(good_uncle1.clone());
		check_fail(family_test(&create_test_block_with_data(&header, &good_transactions, &bad_uncles), engine.deref(), &bc),
			TooManyUncles(OutOfBounds { max: Some(engine.maximum_uncle_count()), min: None, found: bad_uncles.len() }));

		// TODO: some additional uncle checks
	}
}<|MERGE_RESOLUTION|>--- conflicted
+++ resolved
@@ -221,29 +221,7 @@
 	use spec::*;
 	use transaction::*;
 	use basic_types::*;
-<<<<<<< HEAD
-
-	fn create_test_block(header: &Header) -> Bytes {
-		let mut rlp = RlpStream::new_list(3);
-		rlp.append(header);
-		rlp.append_raw(&rlp::EMPTY_LIST_RLP, 1);
-		rlp.append_raw(&rlp::EMPTY_LIST_RLP, 1);
-		rlp.out()
-	}
-
-	fn create_test_block_with_data(header: &Header, transactions: &[&Transaction], uncles: &[Header]) -> Bytes {
-		let mut rlp = RlpStream::new_list(3);
-		rlp.append(header);
-		rlp.begin_list(transactions.len());
-		for t in transactions {
-			rlp.append_raw(&t.rlp_bytes_opt(Seal::With), 1);
-		}
-		rlp.append(&uncles);
-		rlp.out().to_vec()
-	}
-=======
 	use tests::helpers::*;
->>>>>>> 1ac80a94
 
 	fn check_ok(result: Result<(), Error>) {
 		result.unwrap_or_else(|e| panic!("Block verification failed: {:?}", e));
